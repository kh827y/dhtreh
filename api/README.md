--- conflicted
+++ resolved
@@ -31,23 +31,16 @@
 
 - `AdminPanelModule` — CRUD мерчантов, управление настройками Bridge/QR/Staff и Telegram-токенами.
 - `MerchantPanelModule` — сотрудники, группы доступа, торговые точки и кассовые PIN-ы, структурные логи (`portal.staff.*`) и метрики (`portal_staff_list_total`, `portal_staff_changed_total`, `portal_staff_pin_events_total`).
-<<<<<<< HEAD
 - `LoyaltyProgramModule` — механики, акции, промокоды и журнал операций по лояльности со структурными логами (`portal.loyalty.*`) и метриками (`portal_loyalty_*`).
 - `CustomerAudiencesModule` — клиенты, фильтрация и сегменты/аудитории с пересчётом метрик, логами (`portal.customers.*`, `portal.audiences.*`) и счётчиками (`portal_customers_*`, `portal_audiences_*`).
 - `CommunicationsModule` — шаблоны и задачи рассылок (push/SMS/email/telegram) с логами (`portal.communications.*`) и метриками (`portal_communications_*`).
-=======
-- `LoyaltyProgramModule` — механики, акции, промокоды и журнал операций по лояльности.
-- `CustomerAudiencesModule` — клиенты, фильтрация и сегменты/аудитории с пересчётом метрик.
-- `CommunicationsModule` — шаблоны и задачи рассылок (push/SMS/email/telegram).
->>>>>>> f54a0292
 
 ## Observability updates
 
 - Метрики портала дополнились событиями списков сотрудников/групп и операциями с PIN (`portal_staff_*`, `portal_access_group_list_total`).
-<<<<<<< HEAD
+
 - Для лояльности, аудиторий и коммуникаций добавлены структурные логи и счётчики (`portal_loyalty_*`, `portal_audiences_*`, `portal_communications_*`).
-=======
->>>>>>> f54a0292
+
 - В юнит-тестах добавлено покрытие `MerchantPanelService.listStaff` для проверки пагинации, маппинга и инкремента счётчиков.
 
 ## Project setup
