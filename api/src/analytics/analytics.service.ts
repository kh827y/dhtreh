import { Injectable } from '@nestjs/common';
import { PrismaService } from '../prisma.service';
import { ConfigService } from '@nestjs/config';

export interface DashboardPeriod {
  from: Date;
  to: Date;
  type: 'day' | 'week' | 'month' | 'quarter' | 'year' | 'custom';
}

export interface DashboardMetrics {
  revenue: RevenueMetrics;
  customers: CustomerMetrics;
  loyalty: LoyaltyMetrics;
  campaigns: CampaignMetrics;
  operations: OperationalMetrics;
}

export interface RevenueMetrics {
  totalRevenue: number;
  averageCheck: number;
  transactionCount: number;
  revenueGrowth: number;
  hourlyDistribution: HourlyData[];
  dailyRevenue: DailyData[];
}

export interface CustomerMetrics {
  totalCustomers: number;
  newCustomers: number;
  activeCustomers: number;
  churnRate: number;
  retentionRate: number;
  customerLifetimeValue: number;
  averageVisitsPerCustomer: number;
  topCustomers: TopCustomer[];
}

export interface LoyaltyMetrics {
  totalPointsIssued: number;
  totalPointsRedeemed: number;
  pointsRedemptionRate: number;
  averageBalance: number;
  activeWallets: number;
  programROI: number;
  conversionRate: number;
}

export interface CampaignMetrics {
  activeCampaigns: number;
  campaignROI: number;
  totalRewardsIssued: number;
  campaignConversion: number;
  topCampaigns: CampaignPerformance[];
}

export interface OperationalMetrics {
  topOutlets: OutletPerformance[];
  topStaff: StaffPerformance[];
  peakHours: string[];
  deviceUsage: DeviceStats[];
}

export interface CustomerPortraitMetrics {
  gender: Array<{ sex: string; customers: number; transactions: number; revenue: number; averageCheck: number }>;
  age: Array<{ bucket: string; customers: number; transactions: number; revenue: number; averageCheck: number }>;
  sexAge: Array<{ sex: string; bucket: string; customers: number; transactions: number; revenue: number; averageCheck: number }>;
}

export interface RepeatPurchasesMetrics {
  uniqueBuyers: number;
  newBuyers: number;
  repeatBuyers: number;
  histogram: Array<{ purchases: number; customers: number }>;
}

export interface BirthdayItem {
  customerId: string;
  name?: string;
  phone?: string;
  nextBirthday: string;
  age: number;
}

export interface ReferralSummary {
  registeredViaReferral: number;
  purchasedViaReferral: number;
  referralRevenue: number;
  topReferrers: Array<{ rank: number; name: string; customerId: string; invited: number }>;
}

export interface BusinessMetrics {
  minPurchases: number;
  averageCheck: number;
  customers: number;
  transactions: number;
  revenue: number;
}

// Вспомогательные интерфейсы
interface HourlyData {
  hour: number;
  revenue: number;
  transactions: number;
}

interface DailyData {
  date: string;
  revenue: number;
  transactions: number;
  customers: number;
}

interface TopCustomer {
  id: string;
  name?: string;
  phone?: string;
  totalSpent: number;
  visits: number;
  lastVisit: Date;
  loyaltyPoints: number;
}

interface CampaignPerformance {
  id: string;
  name: string;
  type: string;
  usageCount: number;
  totalRewards: number;
  roi: number;
}

interface OutletPerformance {
  id: string;
  name: string;
  revenue: number;
  transactions: number;
  growth: number;
}

interface StaffPerformance {
  id: string;
  name: string;
  transactions: number;
  revenue: number;
  averageCheck: number;
}

interface DeviceStats {
  deviceId: string;
  type: string;
  transactions: number;
  lastActive: Date | null;
}

@Injectable()
export class AnalyticsService {
  constructor(
    private prisma: PrismaService,
    private configService: ConfigService,
  ) {}

  /**
   * Получить полный дашборд
   */
  async getDashboard(merchantId: string, period: DashboardPeriod): Promise<DashboardMetrics> {
    const [revenue, customers, loyalty, campaigns, operations] = await Promise.all([
      this.getRevenueMetrics(merchantId, period),
      this.getCustomerMetrics(merchantId, period),
      this.getLoyaltyMetrics(merchantId, period),
      this.getCampaignMetrics(merchantId, period),
      this.getOperationalMetrics(merchantId, period),
    ]);

    return { revenue, customers, loyalty, campaigns, operations };
  }

  /**
   * Портрет клиента: пол, возраст, матрица пол×возраст за период
   */
  async getCustomerPortrait(merchantId: string, period: DashboardPeriod): Promise<CustomerPortraitMetrics> {
    const tx = await this.prisma.transaction.findMany({
      where: { merchantId, createdAt: { gte: period.from, lte: period.to }, type: 'EARN' },
      select: { amount: true, createdAt: true, customer: { select: { id: true, gender: true, birthday: true } } },
    });
    const genderMap = new Map<string, { customers: Set<string>; transactions: number; revenue: number }>();
    const ageBuckets = ['<18','18-24','25-34','35-44','45-54','55-64','65+'];
    const ageMap = new Map<string, { customers: Set<string>; transactions: number; revenue: number }>();
    const sexAgeMap = new Map<string, { customers: Set<string>; transactions: number; revenue: number }>();

    const bucketOf = (age: number | null): string => {
      if (age == null || isNaN(age)) return '25-34';
      if (age < 18) return '<18';
      if (age <= 24) return '18-24';
      if (age <= 34) return '25-34';
      if (age <= 44) return '35-44';
      if (age <= 54) return '45-54';
      if (age <= 64) return '55-64';
      return '65+';
    };

    for (const t of tx) {
      const sex = t.customer?.gender || 'U';
      const bday = t.customer?.birthday || null;
      const today = period.to || new Date();
      const age = bday ? Math.floor((today.getTime() - bday.getTime()) / (365.25 * 24 * 60 * 60 * 1000)) : null;
      const bucket = bucketOf(age);
      const abs = Math.abs(t.amount || 0);

      // gender
      if (!genderMap.has(sex)) genderMap.set(sex, { customers: new Set(), transactions: 0, revenue: 0 });
      const g = genderMap.get(sex)!;
      if (t.customer?.id) g.customers.add(t.customer.id);
      g.transactions++; g.revenue += abs;

      // age
      if (!ageMap.has(bucket)) ageMap.set(bucket, { customers: new Set(), transactions: 0, revenue: 0 });
      const a = ageMap.get(bucket)!;
      if (t.customer?.id) a.customers.add(t.customer.id);
      a.transactions++; a.revenue += abs;

      // sex×age
      const key = `${sex}:${bucket}`;
      if (!sexAgeMap.has(key)) sexAgeMap.set(key, { customers: new Set(), transactions: 0, revenue: 0 });
      const sa = sexAgeMap.get(key)!;
      if (t.customer?.id) sa.customers.add(t.customer.id);
      sa.transactions++; sa.revenue += abs;
    }

    const gender = Array.from(genderMap.entries()).map(([sex, v]) => ({
      sex,
      customers: v.customers.size,
      transactions: v.transactions,
      revenue: Math.round(v.revenue),
      averageCheck: v.transactions > 0 ? Math.round(v.revenue / v.transactions) : 0,
    })).sort((a,b)=>b.revenue - a.revenue);

    const age = ageBuckets.map(bucket => {
      const v = ageMap.get(bucket) || { customers: new Set<string>(), transactions: 0, revenue: 0 };
      return {
        bucket,
        customers: v.customers.size,
        transactions: v.transactions,
        revenue: Math.round(v.revenue),
        averageCheck: v.transactions > 0 ? Math.round(v.revenue / v.transactions) : 0,
      };
    });

    const sexAge: Array<{ sex: string; bucket: string; customers: number; transactions: number; revenue: number; averageCheck: number }> = [];
    for (const [key, v] of sexAgeMap.entries()) {
      const [sex, bucket] = key.split(':');
      sexAge.push({ sex, bucket, customers: v.customers.size, transactions: v.transactions, revenue: Math.round(v.revenue), averageCheck: v.transactions>0?Math.round(v.revenue/v.transactions):0 });
    }

    return { gender, age, sexAge };
  }

  /**
   * Повторные продажи и распределение покупок на клиента за период
   */
  async getRepeatPurchases(merchantId: string, period: DashboardPeriod, outletId?: string): Promise<RepeatPurchasesMetrics> {
    const group = await this.prisma.transaction.groupBy({
      by: ['customerId'],
      where: { merchantId, type: 'EARN', createdAt: { gte: period.from, lte: period.to }, ...(outletId ? { outletId } : {}) },
      _count: true,
    });
    const uniqueBuyers = group.length;
    const repeatBuyers = group.filter(g => g._count >= 2).length;
    const histogramMap: Record<number, number> = {};
    for (const g of group) {
      const c = g._count;
      histogramMap[c] = (histogramMap[c] || 0) + 1;
    }
    const histogram = Object.keys(histogramMap).map(k => ({ purchases: parseInt(k, 10), customers: histogramMap[parseInt(k, 10)] })).sort((a,b)=>a.purchases-b.purchases);
    const newBuyers = await this.prisma.wallet.count({ where: { merchantId, createdAt: { gte: period.from, lte: period.to } } });
    return { uniqueBuyers, newBuyers, repeatBuyers, histogram };
  }

  /**
   * Ближайшие дни рождения
   */
  async getBirthdays(merchantId: string, withinDays = 30, limit = 100): Promise<BirthdayItem[]> {
    const customers = await this.prisma.customer.findMany({
      where: { birthday: { not: null }, wallets: { some: { merchantId } } },
      select: { id: true, name: true, phone: true, birthday: true },
      take: 5000,
    });
    const now = new Date();
    const end = new Date(now);
    end.setDate(end.getDate() + withinDays);

    const nextDate = (b: Date) => {
      const y = now.getFullYear();
      let d = new Date(y, b.getMonth(), b.getDate());
      if (d < now) d = new Date(y + 1, b.getMonth(), b.getDate());
      return d;
    };

    const items: BirthdayItem[] = [];
    for (const c of customers) {
      const nb = nextDate(c.birthday!);
      if (nb <= end) {
        const age = nb.getFullYear() - c.birthday!.getFullYear();
        items.push({ customerId: c.id, name: c.name || undefined, phone: c.phone || undefined, nextBirthday: nb.toISOString(), age });
      }
    }
    items.sort((a,b)=> a.nextBirthday.localeCompare(b.nextBirthday));
    return items.slice(0, limit);
  }

  /**
   * Реферальная сводка за период
   */
  async getReferralSummary(merchantId: string, period: DashboardPeriod): Promise<ReferralSummary> {
    const [activated, completed] = await Promise.all([
      this.prisma.referral.count({ where: { program: { merchantId }, activatedAt: { gte: period.from, lte: period.to } } }),
      this.prisma.referral.findMany({ where: { program: { merchantId }, completedAt: { gte: period.from, lte: period.to }, status: 'COMPLETED' }, select: { referrerId: true, purchaseAmount: true, referrer: { select: { name: true } } } }),
    ]);
    const purchasedViaReferral = completed.length;
    const referralRevenue = completed.reduce((s, r) => s + (r.purchaseAmount || 0), 0);
    const map = new Map<string, { name: string; invited: number }>();
    for (const r of completed) {
      if (!map.has(r.referrerId)) map.set(r.referrerId, { name: r.referrer?.name || 'Без имени', invited: 0 });
      map.get(r.referrerId)!.invited++;
    }
    const top = Array.from(map.entries()).map(([customerId, v]) => ({ customerId, name: v.name, invited: v.invited }))
      .sort((a,b)=>b.invited-a.invited).slice(0, 20).map((x, i) => ({ rank: i+1, ...x }));
    return { registeredViaReferral: activated, purchasedViaReferral, referralRevenue, topReferrers: top };
  }

  /**
   * Бизнес‑метрики: средний чек у клиентов, сделавших >= N покупок за период
   */
  async getBusinessMetrics(merchantId: string, period: DashboardPeriod, minPurchases = 3): Promise<BusinessMetrics> {
    const groups = await this.prisma.transaction.groupBy({
      by: ['customerId'],
      where: { merchantId, type: 'EARN', createdAt: { gte: period.from, lte: period.to } },
      _count: true,
      _sum: { amount: true },
    });
    const filtered = groups.filter(g => g._count >= minPurchases);
    const transactions = filtered.reduce((s, g) => s + g._count, 0);
    const revenue = filtered.reduce((s, g) => s + Math.abs(g._sum.amount || 0), 0);
    const customers = filtered.length;
    const averageCheck = transactions > 0 ? Math.round(revenue / transactions) : 0;
    return { minPurchases, averageCheck, customers, transactions, revenue };
  }

  /**
   * Когорты удержания (как в GetMeBack): по месяцам или неделям
   * Возвращает массив когорт с размерами и процентами удержания по сдвигам.
   */
  async getRetentionCohorts(
    merchantId: string,
    by: 'month' | 'week' = 'month',
    limit = 6,
  ): Promise<Array<{ cohort: string; from: string; to: string; size: number; retention: number[] }>> {
    // Сформируем периоды когорт от новейших к более старым
    const now = new Date();
    const cohorts: Array<{ label: string; start: Date; end: Date }> = [];
    const makeMonth = (d: Date) => {
      const s = new Date(d); s.setDate(1); s.setHours(0,0,0,0);
      const e = new Date(s); e.setMonth(e.getMonth()+1); e.setMilliseconds(e.getMilliseconds()-1);
      const label = `${s.getFullYear()}-${String(s.getMonth()+1).padStart(2,'0')}`;
      return { label, start: s, end: e };
    };
    const makeWeek = (d: Date) => {
      const s = new Date(d);
      const day = s.getDay();
      const diff = s.getDate() - day + (day === 0 ? -6 : 1); // Пн=1..Вс=0
      s.setDate(diff); s.setHours(0,0,0,0);
      const e = new Date(s); e.setDate(e.getDate()+7); e.setMilliseconds(e.getMilliseconds()-1);
      const y = s.getFullYear();
      const week = Math.floor(((((s as any) - (new Date(y,0,1) as any)) / 86400000) + new Date(y,0,1).getDay()+1)/7);
      const label = `${y}-W${String(week).padStart(2,'0')}`;
      return { label, start: s, end: e };
    };

    let cursor = new Date(now);
    for (let i = 0; i < limit; i++) {
      const c = by === 'week' ? makeWeek(cursor) : makeMonth(cursor);
      cohorts.push({ label: c.label, start: c.start, end: c.end });
      // Сдвиг на предыдущий период
      cursor = new Date(c.start);
      if (by === 'week') cursor.setDate(cursor.getDate()-1); else cursor.setDate(0);
    }

    // Для каждой когорты найдём клиентов по firstSeenAt в CustomerStats (fallback на wallet.createdAt уже учитывается в агрегаторе)
    const results: Array<{ cohort: string; from: string; to: string; size: number; retention: number[] }> = [];

    for (let i = cohorts.length - 1; i >= 0; i--) {
      const { label, start, end } = cohorts[i];
      const cohortCustomers = await this.prisma.customerStats.findMany({
        where: { merchantId, firstSeenAt: { gte: start, lte: end } },
        select: { customerId: true },
      });
      const ids = cohortCustomers.map(c => c.customerId);
      const size = ids.length;
      const retention: number[] = [];
      // Сдвиги считаем максимум до количества когорт (чтобы красиво отображать таблицу)
      const maxShifts = cohorts.length - i; // включая 0
      for (let s = 0; s < maxShifts; s++) {
        const periodStart = new Date(start);
        const periodEnd = new Date(start);
        if (by === 'week') {
          periodStart.setDate(periodStart.getDate() + 7*s);
          periodEnd.setDate(periodStart.getDate() + 7);
        } else {
          periodStart.setMonth(periodStart.getMonth() + s);
          periodEnd.setMonth(periodStart.getMonth() + 1);
        }
        // Кто вернулся в этот период (есть чек)
        let returned = 0;
        if (size > 0) {
          const visits = await this.prisma.receipt.groupBy({
            by: ['customerId'],
            where: { merchantId, customerId: { in: ids }, createdAt: { gte: periodStart, lt: periodEnd } },
          });
          returned = visits.length;
        }
        retention.push(size > 0 ? Math.round((returned / size) * 1000) / 10 : 0);
      }
      results.push({ cohort: label, from: start.toISOString(), to: end.toISOString(), size, retention });
    }

    return results;
  }

  /**
   * RFM heatmap 5x5: матрица по R и F (или можно по R и M) с количеством клиентов
   */
  async getRfmHeatmap(merchantId: string): Promise<{ grid: number[][]; totals: { count: number } }> {
    const rows = await this.prisma.customerStats.findMany({
      where: { merchantId },
      select: { rfmR: true, rfmF: true },
    });
    const grid: number[][] = Array.from({ length: 5 }, () => Array.from({ length: 5 }, () => 0));
    for (const r of rows) {
      const R = Math.min(Math.max((r.rfmR || 1), 1), 5);
      const F = Math.min(Math.max((r.rfmF || 1), 1), 5);
      grid[5 - R][F - 1]++; // по вертикали R сверху=5, снизу=1; горизонталь F слева=1..5
    }
    return { grid, totals: { count: rows.length } };
  }

  /**
   * Метрики выручки
   */
  async getRevenueMetrics(merchantId: string, period: DashboardPeriod): Promise<RevenueMetrics> {
    const where = {
      merchantId,
      createdAt: { gte: period.from, lte: period.to },
    };

    const transactions = await this.prisma.transaction.findMany({
      where: { ...where, type: { in: ['EARN', 'REDEEM'] } },
    });

    const totalRevenue = transactions
      .filter(t => t.type === 'EARN')
      .reduce((sum, t) => sum + Math.abs(t.amount), 0);

    const transactionCount = transactions.length;
    const averageCheck = transactionCount > 0 ? totalRevenue / transactionCount : 0;

    // Рост относительно предыдущего периода
    const previousPeriod = this.getPreviousPeriod(period);
    const previousRevenue = await this.prisma.transaction.aggregate({
      where: {
        merchantId,
        type: 'EARN',
        createdAt: { gte: previousPeriod.from, lte: previousPeriod.to },
      },
      _sum: { amount: true },
    });

    const revenueGrowth = previousRevenue._sum.amount
      ? ((totalRevenue - Math.abs(previousRevenue._sum.amount)) / Math.abs(previousRevenue._sum.amount)) * 100
      : 0;

    const hourlyDistribution = await this.getHourlyDistribution(merchantId, period);
    const dailyRevenue = await this.getDailyRevenue(merchantId, period);

    return {
      totalRevenue,
      averageCheck: Math.round(averageCheck),
      transactionCount,
      revenueGrowth: Math.round(revenueGrowth * 10) / 10,
      hourlyDistribution,
      dailyRevenue,
    };
  }

  /**
   * Метрики клиентов
   */
  async getCustomerMetrics(merchantId: string, period: DashboardPeriod): Promise<CustomerMetrics> {
    const totalCustomers = await this.prisma.wallet.count({ where: { merchantId } });
    
    const newCustomers = await this.prisma.wallet.count({
      where: {
        merchantId,
        createdAt: { gte: period.from, lte: period.to },
      },
    });

    const activeCustomers = await this.prisma.transaction.groupBy({
      by: ['customerId'],
      where: {
        merchantId,
        createdAt: { gte: period.from, lte: period.to },
      },
    });

    // Отток клиентов
    const thirtyDaysAgo = new Date();
    thirtyDaysAgo.setDate(thirtyDaysAgo.getDate() - 30);
    
    const inactiveCustomers = await this.prisma.wallet.count({
      where: {
        merchantId,
        NOT: {
          customer: {
            transactions: {
              some: {
                merchantId,
                createdAt: { gte: thirtyDaysAgo },
              },
            },
          },
        },
      },
    });

    const churnRate = totalCustomers > 0 ? (inactiveCustomers / totalCustomers) * 100 : 0;
    const retentionRate = 100 - churnRate;

    const ltv = await this.calculateCustomerLTV(merchantId);

    const visits = await this.prisma.transaction.groupBy({
      by: ['customerId'],
      where: { merchantId },
      _count: true,
    });
    const averageVisits = visits.length > 0
      ? visits.reduce((sum, v) => sum + v._count, 0) / visits.length
      : 0;

    const topCustomers = await this.getTopCustomers(merchantId, 10);

    return {
      totalCustomers,
      newCustomers,
      activeCustomers: activeCustomers.length,
      churnRate: Math.round(churnRate * 10) / 10,
      retentionRate: Math.round(retentionRate * 10) / 10,
      customerLifetimeValue: Math.round(ltv),
      averageVisitsPerCustomer: Math.round(averageVisits * 10) / 10,
      topCustomers,
    };
  }

  /**
   * Метрики программы лояльности
   */
  async getLoyaltyMetrics(merchantId: string, period: DashboardPeriod): Promise<LoyaltyMetrics> {
    const where = {
      merchantId,
      createdAt: { gte: period.from, lte: period.to },
    };

    const [earned, redeemed, balances, activeWallets] = await Promise.all([
      this.prisma.transaction.aggregate({
        where: { ...where, type: 'EARN' },
        _sum: { amount: true },
      }),
      this.prisma.transaction.aggregate({
        where: { ...where, type: 'REDEEM' },
        _sum: { amount: true },
      }),
      this.prisma.wallet.aggregate({
        where: { merchantId },
        _avg: { balance: true },
      }),
      this.prisma.wallet.count({
        where: { merchantId, balance: { gt: 0 } },
      }),
    ]);

    const totalPointsIssued = Math.abs(earned._sum.amount || 0);
    const totalPointsRedeemed = Math.abs(redeemed._sum.amount || 0);
    const redemptionRate = totalPointsIssued > 0
      ? (totalPointsRedeemed / totalPointsIssued) * 100
      : 0;

    const roi = await this.calculateLoyaltyROI(merchantId, period);
    const conversionRate = await this.calculateLoyaltyConversion(merchantId, period);

    return {
      totalPointsIssued,
      totalPointsRedeemed,
      pointsRedemptionRate: Math.round(redemptionRate * 10) / 10,
      averageBalance: Math.round(balances._avg.balance || 0),
      activeWallets,
      programROI: Math.round(roi * 10) / 10,
      conversionRate: Math.round(conversionRate * 10) / 10,
    };
  }

  /**
   * Метрики кампаний
   */
  async getCampaignMetrics(merchantId: string, period: DashboardPeriod): Promise<CampaignMetrics> {
    const activeCampaigns = await this.prisma.campaign.count({
      where: { merchantId, status: 'ACTIVE' },
    });

    const usage = await this.prisma.campaignUsage.findMany({
      where: {
        campaign: { merchantId },
        usedAt: { gte: period.from, lte: period.to },
      },
      include: { campaign: true },
    });

    const totalRewardsIssued = usage.reduce((sum, u) => sum + (u.rewardValue || 0), 0);

    const campaignRevenue = await this.prisma.transaction.aggregate({
      where: {
        merchantId,
        type: 'CAMPAIGN',
        createdAt: { gte: period.from, lte: period.to },
      },
      _sum: { amount: true },
    });

    const campaignROI = totalRewardsIssued > 0
      ? ((Math.abs(campaignRevenue._sum.amount || 0) - totalRewardsIssued) / totalRewardsIssued) * 100
      : 0;

    const targetedCustomers = await this.prisma.segmentCustomer.count({
      where: {
        segment: {
          campaigns: {
            some: { merchantId, status: 'ACTIVE' },
          },
        },
      },
    });

    const campaignConversion = targetedCustomers > 0
      ? (usage.length / targetedCustomers) * 100
      : 0;

    const topCampaigns = await this.getTopCampaigns(merchantId, period, 5);

    return {
      activeCampaigns,
      campaignROI: Math.round(campaignROI * 10) / 10,
      totalRewardsIssued,
      campaignConversion: Math.round(campaignConversion * 10) / 10,
      topCampaigns,
    };
  }

  /**
   * Операционные метрики
   */
  async getOperationalMetrics(merchantId: string, period: DashboardPeriod): Promise<OperationalMetrics> {
    const [topOutlets, topStaff, peakHours, deviceUsage] = await Promise.all([
      this.getTopOutlets(merchantId, period),
      this.getTopStaff(merchantId, period),
      this.getPeakHours(merchantId, period),
      this.getDeviceUsage(merchantId, period),
    ]);

    return { topOutlets, topStaff, peakHours, deviceUsage };
  }

  async getAutoReturnMetrics(
    merchantId: string,
    period: DashboardPeriod,
    outletId?: string,
  ): Promise<{
    period: { from: string; to: string; type: DashboardPeriod['type']; thresholdDays: number; giftPoints: number };
    summary: {
      invitations: number;
      returned: number;
      conversion: number;
      pointsCost: number;
      firstPurchaseRevenue: number;
    };
    distance: {
      customers: number;
      purchasesPerCustomer: number;
      purchasesCount: number;
      totalAmount: number;
      averageCheck: number;
    };
    rfm: Array<{ segment: string; invitations: number; returned: number }>;
    trends: {
      attempts: Array<{ date: string; invitations: number; returns: number }>;
      revenue: Array<{ date: string; total: number; firstPurchases: number }>;
    };
  }> {
    const settings = await this.prisma.merchantSettings.findUnique({
      where: { merchantId },
      select: { rulesJson: true },
    });

    const rules = settings?.rulesJson && typeof settings.rulesJson === 'object' ? (settings.rulesJson as any) : {};
    const autoReturn = rules && typeof rules === 'object' && rules.autoReturn && typeof rules.autoReturn === 'object'
      ? rules.autoReturn
      : {};

    const thresholdDays = Math.max(1, Math.floor(Number(autoReturn?.days ?? autoReturn?.thresholdDays ?? 60) || 60));
    const giftPoints = Math.max(0, Math.floor(Number(autoReturn?.giftPoints ?? 0) || 0));

    const from = new Date(period.from);
    const to = new Date(period.to);
    const msInDay = 24 * 60 * 60 * 1000;
    const thresholdMs = thresholdDays * msInDay;

    const receiptWhereBase: any = {
      merchantId,
    };
    if (outletId && outletId !== 'all') {
      receiptWhereBase.outletId = outletId;
    }

    const receiptsInPeriod = await this.prisma.receipt.findMany({
      where: {
        ...receiptWhereBase,
        createdAt: { gte: from, lte: to },
      },
      select: { customerId: true, total: true, createdAt: true },
      orderBy: { createdAt: 'asc' },
    });

    const lastReceiptBefore = await this.prisma.receipt.groupBy({
      by: ['customerId'],
      where: {
        ...receiptWhereBase,
        createdAt: { lt: from },
      },
      _max: { createdAt: true },
    });

    const eligible = new Map<
      string,
      {
        lastBefore: Date;
        inviteDate: Date;
        receipts: Array<{ date: Date; total: number }>;
      }
    >();

    const cutoff = new Date(from.getTime() - thresholdMs);
    for (const item of lastReceiptBefore) {
      const customerId = item.customerId as string;
      const last = item._max.createdAt;
      if (!customerId || !last) continue;
      if (last > cutoff) continue;
      let inviteDate = new Date(last.getTime() + thresholdMs);
      if (inviteDate < from) inviteDate = new Date(from);
      if (inviteDate > to) continue;
      eligible.set(customerId, { lastBefore: last, inviteDate, receipts: [] });
    }

    for (const receipt of receiptsInPeriod) {
      const record = eligible.get(receipt.customerId);
      if (!record) continue;
      record.receipts.push({ date: receipt.createdAt, total: receipt.total });
    }

    const segments = [
      { label: 'Недавние (<92 дней)', min: 0, max: 91 },
      { label: 'Умеренные (92–184)', min: 92, max: 183 },
      { label: 'Засыпающие (184–276)', min: 184, max: 275 },
      { label: 'Спящие (276–368)', min: 276, max: 367 },
      { label: 'Потерянные (>368)', min: 368, max: Number.POSITIVE_INFINITY },
    ];

    const segmentCounters = new Map<string, { invitations: number; returned: number }>();
    for (const seg of segments) {
      segmentCounters.set(seg.label, { invitations: 0, returned: 0 });
    }

    const invitesByDay = new Map<string, number>();
    const returnsByDay = new Map<string, number>();
    const revenueByDay = new Map<string, number>();
    const firstRevenueByDay = new Map<string, number>();

    let invitations = 0;
    let returned = 0;
    let firstPurchaseRevenue = 0;
    let totalPurchases = 0;
    let totalAmount = 0;

    for (const [customerId, record] of eligible.entries()) {
      invitations++;
      const inviteKey = record.inviteDate.toISOString().slice(0, 10);
      invitesByDay.set(inviteKey, (invitesByDay.get(inviteKey) ?? 0) + 1);

      record.receipts.sort((a, b) => a.date.getTime() - b.date.getTime());
      const first = record.receipts[0];
      const hasReturned = Boolean(first && first.date >= record.inviteDate && first.date <= to);

      const inactivityDays = Math.floor((from.getTime() - record.lastBefore.getTime()) / msInDay);
      const segment = segments.find(seg => inactivityDays >= seg.min && inactivityDays <= seg.max);
      if (segment) {
        const bucket = segmentCounters.get(segment.label)!;
        bucket.invitations += 1;
        if (hasReturned) bucket.returned += 1;
      }

      if (!hasReturned) {
        continue;
      }

      returned++;
      if (first) {
        firstPurchaseRevenue += first.total;
        const firstKey = first.date.toISOString().slice(0, 10);
        returnsByDay.set(firstKey, (returnsByDay.get(firstKey) ?? 0) + 1);
        firstRevenueByDay.set(firstKey, (firstRevenueByDay.get(firstKey) ?? 0) + first.total);
      }

      let customerAmount = 0;
      for (const [index, item] of record.receipts.entries()) {
        customerAmount += item.total;
        const key = item.date.toISOString().slice(0, 10);
        revenueByDay.set(key, (revenueByDay.get(key) ?? 0) + item.total);
      }
      totalAmount += customerAmount;
      totalPurchases += record.receipts.length;
    }

    const daysCount = Math.max(1, Math.floor((to.getTime() - from.getTime()) / msInDay) + 1);
    const attemptsTrend: Array<{ date: string; invitations: number; returns: number }> = [];
    const revenueTrend: Array<{ date: string; total: number; firstPurchases: number }> = [];
    for (let i = 0; i < daysCount; i++) {
      const current = new Date(from.getTime() + i * msInDay);
      const key = current.toISOString().slice(0, 10);
      attemptsTrend.push({
        date: key,
        invitations: invitesByDay.get(key) ?? 0,
        returns: returnsByDay.get(key) ?? 0,
      });
      revenueTrend.push({
        date: key,
        total: revenueByDay.get(key) ?? 0,
        firstPurchases: firstRevenueByDay.get(key) ?? 0,
      });
    }

    const conversion = invitations > 0 ? (returned / invitations) * 100 : 0;
    const purchasesPerCustomer = returned > 0 ? totalPurchases / returned : 0;
    const averageCheck = totalPurchases > 0 ? totalAmount / totalPurchases : 0;

    const summary = {
      invitations,
      returned,
      conversion: Math.round(conversion * 10) / 10,
      pointsCost: giftPoints * returned,
      firstPurchaseRevenue,
    };

    const distance = {
      customers: returned,
      purchasesPerCustomer: Math.round(purchasesPerCustomer * 10) / 10,
      purchasesCount: totalPurchases,
      totalAmount,
      averageCheck: Math.round(averageCheck * 10) / 10,
    };

    const rfm = segments.map(seg => {
      const bucket = segmentCounters.get(seg.label)!;
      return { segment: seg.label, invitations: bucket.invitations, returned: bucket.returned };
    });

    return {
      period: { from: from.toISOString(), to: to.toISOString(), type: period.type, thresholdDays, giftPoints },
      summary,
      distance,
      rfm,
      trends: {
        attempts: attemptsTrend,
        revenue: revenueTrend,
      },
    };
  }

<<<<<<< HEAD
  async getBirthdayMechanicMetrics(
    merchantId: string,
    period: DashboardPeriod,
    outletId?: string,
  ): Promise<{
    period: {
      from: string;
      to: string;
      type: DashboardPeriod['type'];
      daysBefore: number;
      onlyBuyers: boolean;
      giftPoints: number;
      giftTtlDays: number;
      purchaseWindowDays: number;
    };
    summary: {
      invitations: number;
      purchasers: number;
      conversion: number;
      pointsIssued: number;
      revenue: number;
      firstPurchaseRevenue: number;
      averageCheck: number;
      customersWithPurchases: number;
    };
    demographics: {
      gender: Array<{ group: string; invitations: number; purchases: number }>;
      age: Array<{ bucket: string; invitations: number; purchases: number }>;
    };
    trends: {
      timeline: Array<{ date: string; invitations: number; purchases: number }>;
      revenue: Array<{ date: string; total: number; firstPurchases: number }>;
    };
  }> {
    const settings = await this.prisma.merchantSettings.findUnique({
      where: { merchantId },
      select: { rulesJson: true },
    });

    const rules = settings?.rulesJson && typeof settings.rulesJson === 'object' ? (settings.rulesJson as any) : {};
    const birthday = rules && typeof rules === 'object' && rules.birthday && typeof rules.birthday === 'object'
      ? rules.birthday
      : {};

    const daysBefore = Math.max(0, Math.floor(Number(birthday?.daysBefore ?? birthday?.days ?? 5) || 5));
    const onlyBuyers = Boolean(birthday?.onlyBuyers ?? birthday?.buyersOnly ?? birthday?.onlyCustomers ?? false);
    const giftPoints = Math.max(0, Math.floor(Number(birthday?.giftPoints ?? 0) || 0));
    const giftTtlDays = Math.max(0, Math.floor(Number(birthday?.giftTtlDays ?? birthday?.giftTtl ?? 0) || 0));
    const purchaseWindowDays = Math.max(7, daysBefore + 7);

    const empty = {
      period: {
        from: period.from.toISOString(),
        to: period.to.toISOString(),
        type: period.type,
        daysBefore,
        onlyBuyers,
        giftPoints,
        giftTtlDays,
        purchaseWindowDays,
      },
      summary: {
        invitations: 0,
        purchasers: 0,
        conversion: 0,
        pointsIssued: 0,
        revenue: 0,
        firstPurchaseRevenue: 0,
        averageCheck: 0,
        customersWithPurchases: 0,
      },
      demographics: {
        gender: [],
        age: [],
      },
      trends: {
        timeline: [],
        revenue: [],
      },
    };

    const customers = await this.prisma.customer.findMany({
      where: { birthday: { not: null }, wallets: { some: { merchantId } } },
      select: { id: true, birthday: true, gender: true },
    });

    if (!customers.length) {
      return empty;
    }

    let statsMap: Map<string, { visits: number; totalSpent: number }> | null = null;
    if (onlyBuyers) {
      const stats = await this.prisma.customerStats.findMany({
        where: { merchantId, customerId: { in: customers.map((c) => c.id) } },
        select: { customerId: true, visits: true, totalSpent: true },
      });
      statsMap = new Map(stats.map((item) => [item.customerId, { visits: item.visits, totalSpent: item.totalSpent }]));
    }

    const msInDay = 24 * 60 * 60 * 1000;
    const from = new Date(period.from);
    from.setHours(0, 0, 0, 0);
    const to = new Date(period.to);
    to.setHours(0, 0, 0, 0);
    const years: number[] = [];
    for (let y = from.getFullYear() - 1; y <= to.getFullYear() + 1; y += 1) {
      years.push(y);
    }

    type Event = { customerId: string; sendDate: Date; birthdayDate: Date; age: number; gender: string };
    const events: Event[] = [];

    for (const customer of customers) {
      if (!customer.birthday) continue;
      if (onlyBuyers) {
        const stat = statsMap?.get(customer.id);
        if (!stat || ((stat.visits ?? 0) <= 0 && (stat.totalSpent ?? 0) <= 0)) {
          continue;
        }
      }

      const birthDate = new Date(customer.birthday);
      const birthMonth = birthDate.getMonth();
      const birthDay = birthDate.getDate();
      const birthYear = birthDate.getFullYear();

      for (const year of years) {
        const actual = new Date(year, birthMonth, birthDay);
        actual.setHours(0, 0, 0, 0);
        const sendDate = new Date(actual);
        sendDate.setDate(sendDate.getDate() - daysBefore);
        sendDate.setHours(0, 0, 0, 0);

        if (sendDate < from || sendDate > to) {
          continue;
        }

        const age = actual.getFullYear() - birthYear;
        const gender = typeof customer.gender === 'string' && customer.gender ? customer.gender.toUpperCase() : 'UNKNOWN';

        events.push({
          customerId: customer.id,
          sendDate,
          birthdayDate: actual,
          age,
          gender,
        });
      }
    }

    if (!events.length) {
      return empty;
    }

    const customerIds = Array.from(new Set(events.map((e) => e.customerId)));
    const earliestBirthday = new Date(Math.min(...events.map((e) => e.birthdayDate.getTime())));
    const latestBirthday = new Date(Math.max(...events.map((e) => e.birthdayDate.getTime())));
    const receiptFrom = new Date(earliestBirthday.getTime() - msInDay);
    const receiptTo = new Date(latestBirthday.getTime() + purchaseWindowDays * msInDay);

    const receiptWhere: any = {
      merchantId,
      customerId: { in: customerIds },
      createdAt: { gte: receiptFrom, lte: receiptTo },
    };
    if (outletId && outletId !== 'all') {
      receiptWhere.outletId = outletId;
    }

    const receipts = await this.prisma.receipt.findMany({
      where: receiptWhere,
      select: { customerId: true, createdAt: true, total: true },
      orderBy: { createdAt: 'asc' },
    });

    const receiptsByCustomer = new Map<string, Array<{ createdAt: Date; total: number }>>();
    for (const receipt of receipts) {
      if (!receiptsByCustomer.has(receipt.customerId)) {
        receiptsByCustomer.set(receipt.customerId, []);
      }
      receiptsByCustomer.get(receipt.customerId)!.push({ createdAt: new Date(receipt.createdAt), total: receipt.total });
    }

    const attemptsMap = new Map<string, { invitations: number; purchases: number }>();
    const revenueMap = new Map<string, { total: number; firstPurchases: number }>();
    const genderMap = new Map<string, { invitations: number; purchases: number }>();
    const ageMap = new Map<string, { invitations: number; purchases: number }>();

    const customersWithPurchases = new Set<string>();
    let purchasers = 0;
    let totalRevenue = 0;
    let firstPurchaseRevenue = 0;
    let totalReceiptsCount = 0;

    const ageBucket = (age: number) => {
      if (age < 20) return 'До 20';
      if (age < 30) return '20–29';
      if (age < 40) return '30–39';
      if (age < 50) return '40–49';
      if (age < 60) return '50–59';
      return '60+';
    };

    const genderLabel = (gender: string) => {
      if (gender === 'MALE') return 'Мужчины';
      if (gender === 'FEMALE') return 'Женщины';
      return 'Не указано';
    };

    for (const event of events) {
      const key = event.sendDate.toISOString().slice(0, 10);
      const attempt = attemptsMap.get(key) ?? { invitations: 0, purchases: 0 };
      attempt.invitations += 1;

      const revenueEntry = revenueMap.get(key) ?? { total: 0, firstPurchases: 0 };

      const customerReceipts = receiptsByCustomer.get(event.customerId) ?? [];
      const windowEnd = new Date(event.birthdayDate.getTime() + purchaseWindowDays * msInDay);
      const relevant = customerReceipts.filter((r) => r.createdAt >= event.birthdayDate && r.createdAt <= windowEnd);

      const converted = relevant.length > 0;
      if (converted) {
        attempt.purchases += 1;
        purchasers += 1;
        customersWithPurchases.add(event.customerId);

        const first = relevant[0];
        const revenueSum = relevant.reduce((sum, r) => sum + (r.total || 0), 0);
        revenueEntry.total += revenueSum;
        revenueEntry.firstPurchases += first.total || 0;

        totalRevenue += revenueSum;
        firstPurchaseRevenue += first.total || 0;
        totalReceiptsCount += relevant.length;
      }

      attemptsMap.set(key, attempt);
      revenueMap.set(key, revenueEntry);

      const gEntry = genderMap.get(genderLabel(event.gender)) ?? { invitations: 0, purchases: 0 };
      gEntry.invitations += 1;
      if (converted) gEntry.purchases += 1;
      genderMap.set(genderLabel(event.gender), gEntry);

      const aEntry = ageMap.get(ageBucket(event.age)) ?? { invitations: 0, purchases: 0 };
      aEntry.invitations += 1;
      if (converted) aEntry.purchases += 1;
      ageMap.set(ageBucket(event.age), aEntry);
    }

    const timeline = Array.from(attemptsMap.entries())
      .map(([date, value]) => ({ date, ...value }))
      .sort((a, b) => a.date.localeCompare(b.date));
    const revenueTimeline = Array.from(revenueMap.entries())
      .map(([date, value]) => ({ date, ...value }))
      .sort((a, b) => a.date.localeCompare(b.date));

    const genderStats = Array.from(genderMap.entries()).map(([group, value]) => ({ group, ...value }));
    const ageStats = Array.from(ageMap.entries()).map(([bucket, value]) => ({ bucket, ...value }));

    return {
      period: {
        from: period.from.toISOString(),
        to: period.to.toISOString(),
        type: period.type,
        daysBefore,
        onlyBuyers,
        giftPoints,
        giftTtlDays,
        purchaseWindowDays,
      },
      summary: {
        invitations: events.length,
        purchasers,
        conversion: events.length > 0 ? Math.round((purchasers / events.length) * 1000) / 10 : 0,
        pointsIssued: giftPoints > 0 ? giftPoints * events.length : 0,
        revenue: totalRevenue,
        firstPurchaseRevenue,
        averageCheck: totalReceiptsCount > 0 ? Math.round(totalRevenue / totalReceiptsCount) : 0,
        customersWithPurchases: customersWithPurchases.size,
      },
      demographics: {
        gender: genderStats,
        age: ageStats,
      },
      trends: {
        timeline,
        revenue: revenueTimeline,
      },
    };
  }

=======
>>>>>>> 76ddc38a
  // Вспомогательные методы

  private getPreviousPeriod(period: DashboardPeriod): DashboardPeriod {
    const duration = period.to.getTime() - period.from.getTime();
    return {
      from: new Date(period.from.getTime() - duration),
      to: new Date(period.from.getTime()),
      type: period.type,
    };
  }

  private async getHourlyDistribution(merchantId: string, period: DashboardPeriod): Promise<HourlyData[]> {
    const transactions = await this.prisma.transaction.findMany({
      where: {
        merchantId,
        createdAt: { gte: period.from, lte: period.to },
      },
      select: { createdAt: true, amount: true },
    });

    const hourlyData: Record<number, { revenue: number; transactions: number }> = {};
    for (let hour = 0; hour < 24; hour++) {
      hourlyData[hour] = { revenue: 0, transactions: 0 };
    }

    transactions.forEach(t => {
      const hour = t.createdAt.getHours();
      hourlyData[hour].revenue += Math.abs(t.amount);
      hourlyData[hour].transactions++;
    });

    return Object.entries(hourlyData).map(([hour, data]) => ({
      hour: parseInt(hour),
      revenue: Math.round(data.revenue),
      transactions: data.transactions,
    }));
  }

  private async getDailyRevenue(merchantId: string, period: DashboardPeriod): Promise<DailyData[]> {
    const days = Math.ceil((period.to.getTime() - period.from.getTime()) / (1000 * 60 * 60 * 24));
    const dailyData: DailyData[] = [];

    for (let i = 0; i < Math.min(days, 31); i++) {
      const dayStart = new Date(period.from);
      dayStart.setDate(dayStart.getDate() + i);
      dayStart.setHours(0, 0, 0, 0);
      
      const dayEnd = new Date(dayStart);
      dayEnd.setHours(23, 59, 59, 999);

      const [revenue, customers] = await Promise.all([
        this.prisma.transaction.aggregate({
          where: {
            merchantId,
            type: 'EARN',
            createdAt: { gte: dayStart, lte: dayEnd },
          },
          _sum: { amount: true },
          _count: true,
        }),
        this.prisma.transaction.groupBy({
          by: ['customerId'],
          where: {
            merchantId,
            createdAt: { gte: dayStart, lte: dayEnd },
          },
        }),
      ]);

      dailyData.push({
        date: dayStart.toISOString().split('T')[0],
        revenue: Math.abs(revenue._sum.amount || 0),
        transactions: revenue._count,
        customers: customers.length,
      });
    }

    return dailyData;
  }

  private async calculateCustomerLTV(merchantId: string): Promise<number> {
    const result = await this.prisma.transaction.aggregate({
      where: { merchantId, type: 'EARN' },
      _sum: { amount: true },
      _count: { customerId: true },
    });

    if (!result._count.customerId) return 0;
    return Math.abs(result._sum.amount || 0) / result._count.customerId;
  }

  private async getTopCustomers(merchantId: string, limit: number): Promise<TopCustomer[]> {
    // Группировка транзакций по клиенту (вся история для мерчанта, как и в исходном SQL)
    const grouped = await this.prisma.transaction.groupBy({
      by: ['customerId'],
      where: { merchantId, type: 'EARN' },
      _sum: { amount: true },
      _count: { _all: true },
      _max: { createdAt: true },
      orderBy: { _sum: { amount: 'desc' } },
      take: limit,
    });

    const ids = grouped.map(g => g.customerId).filter((v): v is string => !!v);
    if (ids.length === 0) return [];

    const [customers, wallets] = await Promise.all([
      this.prisma.customer.findMany({ where: { id: { in: ids } }, select: { id: true, name: true, phone: true } }),
      this.prisma.wallet.findMany({ where: { merchantId, customerId: { in: ids }, type: 'POINTS' as any }, select: { customerId: true, balance: true } }),
    ]);
    const cMap = new Map(customers.map(c => [c.id, c]));
    const wMap = new Map(wallets.map(w => [w.customerId, w.balance || 0]));

    return grouped.map(g => {
      const c = cMap.get(g.customerId!);
      const total = Math.abs(g._sum.amount || 0);
      const visits = g._count._all || 0;
      const lastVisit = g._max.createdAt as Date;
      const loyaltyPoints = wMap.get(g.customerId!) || 0;
      return {
        id: g.customerId!,
        name: c?.name || undefined,
        phone: c?.phone || undefined,
        totalSpent: total,
        visits,
        lastVisit,
        loyaltyPoints,
      } as TopCustomer;
    });
  }

  private async calculateLoyaltyROI(merchantId: string, period: DashboardPeriod): Promise<number> {
    const [loyaltyRevenue, programCost] = await Promise.all([
      this.prisma.transaction.aggregate({
        where: {
          merchantId,
          type: 'EARN',
          customer: {
            wallets: {
              some: { merchantId, balance: { gt: 0 } },
            },
          },
          createdAt: { gte: period.from, lte: period.to },
        },
        _sum: { amount: true },
      }),
      this.prisma.transaction.aggregate({
        where: {
          merchantId,
          type: { in: ['EARN', 'CAMPAIGN', 'REFERRAL'] },
          createdAt: { gte: period.from, lte: period.to },
        },
        _sum: { amount: true },
      }),
    ]);

    const revenue = Math.abs(loyaltyRevenue._sum.amount || 0);
    const cost = Math.abs(programCost._sum.amount || 0);
    return cost > 0 ? ((revenue - cost) / cost) * 100 : 0;
  }

  private async calculateLoyaltyConversion(merchantId: string, period: DashboardPeriod): Promise<number> {
    const [withLoyalty, total] = await Promise.all([
      this.prisma.transaction.count({
        where: {
          merchantId,
          type: 'REDEEM',
          createdAt: { gte: period.from, lte: period.to },
        },
      }),
      this.prisma.transaction.count({
        where: {
          merchantId,
          type: { in: ['EARN', 'REDEEM'] },
          createdAt: { gte: period.from, lte: period.to },
        },
      }),
    ]);

    return total > 0 ? (withLoyalty / total) * 100 : 0;
  }

  private async getTopCampaigns(merchantId: string, period: DashboardPeriod, limit: number): Promise<CampaignPerformance[]> {
    const campaigns = await this.prisma.campaign.findMany({
      where: { merchantId },
      include: {
        usages: {
          where: {
            usedAt: { gte: period.from, lte: period.to },
          },
        },
      },
      take: limit,
    });

    return campaigns.map(campaign => ({
      id: campaign.id,
      name: campaign.name,
      type: campaign.type,
      usageCount: campaign.usages.length,
      totalRewards: campaign.usages.reduce((sum, u) => sum + (u.rewardValue || 0), 0),
      roi: 0,
    }));
  }

  private async getTopOutlets(merchantId: string, period: DashboardPeriod): Promise<OutletPerformance[]> {
    const grouped = await this.prisma.transaction.groupBy({
      by: ['outletId'],
      where: { merchantId, type: 'EARN', createdAt: { gte: period.from, lte: period.to }, outletId: { not: null } },
      _sum: { amount: true },
      _count: { _all: true },
      orderBy: { _sum: { amount: 'desc' } },
      take: 5,
    });
    const ids = grouped.map(g => g.outletId).filter((v): v is string => !!v);
    if (ids.length === 0) return [];
    const outs = await this.prisma.outlet.findMany({ where: { id: { in: ids } }, select: { id: true, name: true } });
    const oMap = new Map(outs.map(o => [o.id, o]));
    return grouped.map(g => ({
      id: g.outletId!,
      name: oMap.get(g.outletId!)?.name || g.outletId!,
      revenue: Math.round(Math.abs(g._sum.amount || 0)),
      transactions: g._count._all || 0,
      growth: 0,
    }));
  }

  private async getTopStaff(merchantId: string, period: DashboardPeriod): Promise<StaffPerformance[]> {
    const grouped = await this.prisma.transaction.groupBy({
      by: ['staffId'],
      where: { merchantId, type: 'EARN', createdAt: { gte: period.from, lte: period.to }, staffId: { not: null } },
      _sum: { amount: true },
      _count: { _all: true },
      orderBy: { _sum: { amount: 'desc' } },
      take: 5,
    });
    const ids = grouped.map(g => g.staffId).filter((v): v is string => !!v);
    if (ids.length === 0) return [];
    const staffRows = await this.prisma.staff.findMany({ where: { id: { in: ids } }, select: { id: true, login: true, email: true } });
    const sMap = new Map(staffRows.map(s => [s.id, s]));
    return grouped.map(g => {
      const s = sMap.get(g.staffId!);
      const revenue = Math.abs(g._sum.amount || 0);
      const tx = g._count._all || 0;
      return {
        id: g.staffId!,
        name: (s?.login || s?.email || g.staffId!) as string,
        transactions: tx,
        revenue: Math.round(revenue),
        averageCheck: tx > 0 ? Math.round(revenue / tx) : 0,
      } as StaffPerformance;
    });
  }

  private async getPeakHours(merchantId: string, period: DashboardPeriod): Promise<string[]> {
    const hourlyData = await this.getHourlyDistribution(merchantId, period);
    const sorted = hourlyData.sort((a, b) => b.transactions - a.transactions);
    const top3 = sorted.slice(0, 3);
    return top3.map(h => `${h.hour}:00-${h.hour + 1}:00`);
  }

  private async getDeviceUsage(merchantId: string, period: DashboardPeriod): Promise<DeviceStats[]> {
    const [devices, grouped] = await Promise.all([
      this.prisma.device.findMany({ where: { merchantId }, select: { id: true, type: true } }),
      this.prisma.transaction.groupBy({
        by: ['deviceId'],
        where: { merchantId, createdAt: { gte: period.from, lte: period.to }, deviceId: { not: null } },
        _count: { _all: true },
        _max: { createdAt: true },
      }),
    ]);
    const map = new Map<string, { transactions: number; lastActive: Date | null }>();
    for (const g of grouped) {
      if (!g.deviceId) continue;
      map.set(g.deviceId, { transactions: g._count._all || 0, lastActive: (g._max.createdAt as Date) || null });
    }
    const rows: DeviceStats[] = devices.map(d => ({
      deviceId: d.id,
      type: d.type as any,
      transactions: map.get(d.id)?.transactions || 0,
      lastActive: map.get(d.id)?.lastActive || null,
    }));
    rows.sort((a, b) => b.transactions - a.transactions);
    return rows;
  }
}<|MERGE_RESOLUTION|>--- conflicted
+++ resolved
@@ -890,8 +890,7 @@
       },
     };
   }
-
-<<<<<<< HEAD
+  
   async getBirthdayMechanicMetrics(
     merchantId: string,
     period: DashboardPeriod,
@@ -1184,8 +1183,6 @@
     };
   }
 
-=======
->>>>>>> 76ddc38a
   // Вспомогательные методы
 
   private getPreviousPeriod(period: DashboardPeriod): DashboardPeriod {
