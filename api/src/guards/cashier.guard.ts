--- conflicted
+++ resolved
@@ -21,10 +21,7 @@
     let merchantId: string | undefined = merchantIdHint || undefined;
     let outletId: string | null = null;
     let payload: string | null = null;
-<<<<<<< HEAD
     let outletLocked = false;
-=======
->>>>>>> 032ac45b
 
     if (normalizedPath === '/loyalty/quote') {
       merchantId = merchantId || body?.merchantId;
@@ -48,10 +45,7 @@
       const holdId: string | undefined = body?.holdId;
       if (!holdId) {
         merchantId = merchantId || body?.merchantId;
-<<<<<<< HEAD
         outletId = body?.outletId ?? null;
-=======
->>>>>>> 032ac45b
       } else {
         let hold: { merchantId: string; outletId: string | null } | null = null;
         try {
@@ -60,14 +54,9 @@
             select: { merchantId: true, outletId: true },
           });
         } catch {}
-<<<<<<< HEAD
         outletLocked = true;
         merchantId = merchantId || hold?.merchantId || body?.merchantId;
         outletId = hold?.outletId ?? null;
-=======
-        merchantId = merchantId || hold?.merchantId || body?.merchantId;
-        outletId = body?.outletId ?? hold?.outletId ?? null;
->>>>>>> 032ac45b
         if (merchantId && body?.orderId) {
           payload = JSON.stringify({
             merchantId,
@@ -106,14 +95,9 @@
             select: { merchantId: true, outletId: true },
           });
         } catch {}
-<<<<<<< HEAD
         outletLocked = true;
         merchantId = merchantId || hold?.merchantId || body?.merchantId;
         outletId = hold?.outletId ?? null;
-=======
-        merchantId = merchantId || hold?.merchantId || body?.merchantId;
-        outletId = body?.outletId ?? hold?.outletId ?? null;
->>>>>>> 032ac45b
         if (merchantId) {
           payload = JSON.stringify({ merchantId, holdId });
         }
@@ -130,12 +114,8 @@
       }
     }
 
-<<<<<<< HEAD
     if (!outletLocked && outletId === null && body?.outletId !== undefined)
       outletId = body.outletId ?? null;
-=======
-    if (outletId === null && body?.outletId !== undefined) outletId = body.outletId ?? null;
->>>>>>> 032ac45b
 
     return { merchantId, outletId, payload };
   }
@@ -181,11 +161,7 @@
     if (secondary && verifyBridgeSignature(sig, payload, secondary)) return true;
     return false;
   }
-<<<<<<< HEAD
-
-=======
   
->>>>>>> 032ac45b
   private async validateBridgeSignature(
     normalizedPath: string,
     req: any,
