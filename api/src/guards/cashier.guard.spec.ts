import { ExecutionContext } from '@nestjs/common';
import { CashierGuard } from './cashier.guard';
import * as crypto from 'crypto';

describe('CashierGuard', () => {
  const hashKey = (key: string) => crypto.createHash('sha256').update(key, 'utf8').digest('hex');
  let prisma: any;
  let guard: CashierGuard;

  const makeCtx = (req: any): ExecutionContext => ({
    switchToHttp: () => ({ getRequest: () => req }),
  } as any);

  beforeEach(() => {
    prisma = {
      merchantSettings: { findUnique: jest.fn().mockResolvedValue({ requireStaffKey: true }) },
      staff: { findFirst: jest.fn() },
      hold: { findUnique: jest.fn() },
      outlet: { findFirst: jest.fn() },
      receipt: { findUnique: jest.fn() },
    };
    guard = new CashierGuard(prisma);
  });

  it('разрешает доступ администраторам независимо от outletId', async () => {
    const key = 'adm-key';
    prisma.staff.findFirst.mockImplementation(async (args: any) => {
      if (args.where.apiKeyHash === hashKey(key)) {
        return { id: 'S-admin', role: 'ADMIN', accesses: [] };
      }
      return null;
    });

    const ctx = makeCtx({
      method: 'POST',
      route: { path: '/loyalty/quote' },
      headers: { 'x-staff-key': key },
      body: { merchantId: 'M1', outletId: 'O-1' },
      query: {},
      params: {},
    });

    await expect(guard.canActivate(ctx)).resolves.toBe(true);
  });

  it('блокирует кассира с allowedOutletId при несовпадении outlet', async () => {
    const key = 'cashier-key';
    prisma.staff.findFirst.mockImplementation(async (args: any) => {
      if (args.where.apiKeyHash === hashKey(key)) {
        return { id: 'S-cashier', role: 'CASHIER', allowedOutletId: 'O-1', accesses: [] };
      }
      return null;
    });

    const ctx = makeCtx({
      method: 'POST',
      route: { path: '/loyalty/commit' },
      headers: { 'x-staff-key': key },
      body: { merchantId: 'M1', outletId: 'O-2' },
      query: {},
      params: {},
    });

    await expect(guard.canActivate(ctx)).resolves.toBe(false);
  });

  it('разрешает кассиру с доступом к точке через StaffOutletAccess', async () => {
    const key = 'cashier-allowed';
    prisma.staff.findFirst.mockImplementation(async (args: any) => {
      if (args.where.apiKeyHash === hashKey(key)) {
        return { id: 'S-cashier', role: 'CASHIER', allowedOutletId: null, accesses: [{ outletId: 'O-3' }] };
      }
      return null;
    });

    const ctx = makeCtx({
      method: 'POST',
      route: { path: '/loyalty/refund' },
      headers: { 'x-staff-key': key },
      body: { merchantId: 'M1', outletId: 'O-3' },
      query: {},
      params: {},
    });

    await expect(guard.canActivate(ctx)).resolves.toBe(true);
  });

  it('требует outletId для кассира с ограничениями по точкам', async () => {
    const key = 'cashier-missing-outlet';
    prisma.staff.findFirst.mockImplementation(async (args: any) => {
      if (args.where.apiKeyHash === hashKey(key)) {
        return { id: 'S-cashier', role: 'CASHIER', allowedOutletId: null, accesses: [{ outletId: 'O-4' }] };
      }
      return null;
    });

    const ctx = makeCtx({
      method: 'POST',
      route: { path: '/loyalty/commit' },
      headers: { 'x-staff-key': key },
      body: { merchantId: 'M1' },
      query: {},
      params: {},
    });

    await expect(guard.canActivate(ctx)).resolves.toBe(false);
  });

  it('разрешает commit со staff-key, если outlet подтягивается из hold', async () => {
    const key = 'cashier-hold';
    prisma.staff.findFirst.mockImplementation(async (args: any) => {
      if (args.where.apiKeyHash === hashKey(key)) {
        return { id: 'S-cashier', role: 'CASHIER', allowedOutletId: 'O-5', accesses: [] };
      }
      return null;
    });
    prisma.hold.findUnique.mockResolvedValue({ merchantId: 'M1', outletId: 'O-5' });

    const ctx = makeCtx({
      method: 'POST',
      route: { path: '/loyalty/commit' },
      headers: { 'x-staff-key': key },
<<<<<<< HEAD
      body: { merchantId: 'M1', holdId: 'H-7', orderId: 'ORD-1', outletId: 'O-foreign' },
=======
      body: { merchantId: 'M1', holdId: 'H-7', orderId: 'ORD-1' },
>>>>>>> 032ac45b
      query: {},
      params: {},
    });

    await expect(guard.canActivate(ctx)).resolves.toBe(true);
  });
<<<<<<< HEAD

  it('игнорирует outlet из тела при наличии hold и использует outlet из hold', async () => {
    const key = 'cashier-hold-pref';
    prisma.staff.findFirst.mockImplementation(async (args: any) => {
      if (args.where.apiKeyHash === hashKey(key)) {
        return { id: 'S-cashier', role: 'CASHIER', allowedOutletId: 'O-7', accesses: [] };
      }
      return null;
    });
    prisma.hold.findUnique.mockResolvedValue({ merchantId: 'M1', outletId: 'O-7' });

    const ctx = makeCtx({
      method: 'POST',
      route: { path: '/loyalty/commit' },
      headers: { 'x-staff-key': key },
      body: { merchantId: 'M1', holdId: 'H-8', orderId: 'ORD-2', outletId: 'O-evil' },
      query: {},
      params: {},
    });

    await expect(guard.canActivate(ctx)).resolves.toBe(true);
  });

=======
>>>>>>> 032ac45b
  it('при requireStaffKey принимает валидную bridge-подпись даже с дополнительными полями', async () => {
    const secret = 'bridge_secret';
    const body = {
      merchantId: 'M-123',
      holdId: 'H-1',
      orderId: 'O-1',
      receiptNumber: 'R-777',
      extra: 'ignore-me',
    };
    const payload = JSON.stringify({
      merchantId: 'M-123',
      holdId: 'H-1',
      orderId: 'O-1',
      receiptNumber: 'R-777',
    });
    const ts = Math.floor(Date.now() / 1000).toString();
    const sig = crypto.createHmac('sha256', secret).update(ts + '.' + payload).digest('base64');
    const header = `v1,ts=${ts},sig=${sig}`;

    prisma.merchantSettings.findUnique.mockResolvedValue({ requireStaffKey: true, bridgeSecret: secret });
    prisma.hold.findUnique.mockResolvedValue({ merchantId: 'M-123', outletId: null });

    const ctx = makeCtx({
      method: 'POST',
      route: { path: '/loyalty/commit' },
      headers: { 'x-bridge-signature': header },
      body,
      query: {},
      params: {},
    });

    await expect(guard.canActivate(ctx)).resolves.toBe(true);
  });

<<<<<<< HEAD
  it('для bridge-подписи commit использует секрет точки из hold, игнорируя outlet из тела', async () => {
    const secret = 'hold_bridge_secret';
    const body = {
      merchantId: 'M-77',
      holdId: 'H-2',
      orderId: 'O-700',
      outletId: 'O-fake',
    };
    const payload = JSON.stringify({
      merchantId: 'M-77',
      holdId: 'H-2',
      orderId: 'O-700',
    });
    const ts = Math.floor(Date.now() / 1000).toString();
    const sig = crypto.createHmac('sha256', secret).update(ts + '.' + payload).digest('base64');
    const header = `v1,ts=${ts},sig=${sig}`;

    prisma.merchantSettings.findUnique.mockResolvedValue({ requireStaffKey: true, requireBridgeSig: true });
    prisma.hold.findUnique.mockResolvedValue({ merchantId: 'M-77', outletId: 'O-hold' });
    const outletSpy = jest
      .fn()
      .mockImplementation(async (args: any) => {
        expect(args.where).toEqual({ id: 'O-hold', merchantId: 'M-77' });
        return { bridgeSecret: secret, bridgeSecretNext: null };
      });
    prisma.outlet.findFirst = outletSpy;

    const ctx = makeCtx({
      method: 'POST',
      route: { path: '/loyalty/commit' },
      headers: { 'x-bridge-signature': header },
      body,
      query: {},
      params: {},
    });

    await expect(guard.canActivate(ctx)).resolves.toBe(true);
    expect(outletSpy).toHaveBeenCalledTimes(1);
    prisma.outlet.findFirst = jest.fn();
  });

=======
>>>>>>> 032ac45b
  it('при requireStaffKey пропускает QR с валидной bridge-подписью', async () => {
    const secret = 'qr_secret';
    const payload = JSON.stringify({ merchantId: 'M-QR', customerId: 'C-1' });
    const ts = Math.floor(Date.now() / 1000).toString();
    const sig = crypto.createHmac('sha256', secret).update(ts + '.' + payload).digest('base64');
    const header = `v1,ts=${ts},sig=${sig}`;

    prisma.merchantSettings.findUnique.mockResolvedValue({ requireStaffKey: true, bridgeSecret: secret });

    const ctx = makeCtx({
      method: 'POST',
      route: { path: '/loyalty/qr' },
      headers: { 'x-bridge-signature': header },
      body: { merchantId: 'M-QR', customerId: 'C-1' },
      query: {},
      params: {},
    });

    await expect(guard.canActivate(ctx)).resolves.toBe(true);
  });

  it('при requireStaffKey принимает валидную bridge-подпись на refund, игнорируя необязательные поля', async () => {
    const secret = 'refund_secret';
    const body = {
      merchantId: 'M-55',
      orderId: 'O-99',
      refundTotal: 1500,
      refundEligibleTotal: 1200,
      reason: 'double-charge',
    };
    const payload = JSON.stringify({
      merchantId: 'M-55',
      orderId: 'O-99',
      refundTotal: 1500,
      refundEligibleTotal: 1200,
    });
    const ts = Math.floor(Date.now() / 1000).toString();
    const sig = crypto.createHmac('sha256', secret).update(ts + '.' + payload).digest('base64');
    const header = `v1,ts=${ts},sig=${sig}`;

    prisma.merchantSettings.findUnique.mockResolvedValue({ requireStaffKey: true, bridgeSecret: secret });
    prisma.receipt.findUnique.mockResolvedValue({ outletId: 'OUT-77' });
    prisma.outlet.findFirst.mockResolvedValue({ bridgeSecret: secret, bridgeSecretNext: null });

    const ctx = makeCtx({
      method: 'POST',
      route: { path: '/loyalty/refund' },
      headers: { 'x-bridge-signature': header },
      body,
      query: {},
      params: {},
    });

    await expect(guard.canActivate(ctx)).resolves.toBe(true);
  });
});<|MERGE_RESOLUTION|>--- conflicted
+++ resolved
@@ -120,18 +120,13 @@
       method: 'POST',
       route: { path: '/loyalty/commit' },
       headers: { 'x-staff-key': key },
-<<<<<<< HEAD
       body: { merchantId: 'M1', holdId: 'H-7', orderId: 'ORD-1', outletId: 'O-foreign' },
-=======
-      body: { merchantId: 'M1', holdId: 'H-7', orderId: 'ORD-1' },
->>>>>>> 032ac45b
-      query: {},
-      params: {},
-    });
-
-    await expect(guard.canActivate(ctx)).resolves.toBe(true);
-  });
-<<<<<<< HEAD
+      query: {},
+      params: {},
+    });
+
+    await expect(guard.canActivate(ctx)).resolves.toBe(true);
+  });
 
   it('игнорирует outlet из тела при наличии hold и использует outlet из hold', async () => {
     const key = 'cashier-hold-pref';
@@ -154,9 +149,7 @@
 
     await expect(guard.canActivate(ctx)).resolves.toBe(true);
   });
-
-=======
->>>>>>> 032ac45b
+  
   it('при requireStaffKey принимает валидную bridge-подпись даже с дополнительными полями', async () => {
     const secret = 'bridge_secret';
     const body = {
@@ -191,7 +184,6 @@
     await expect(guard.canActivate(ctx)).resolves.toBe(true);
   });
 
-<<<<<<< HEAD
   it('для bridge-подписи commit использует секрет точки из hold, игнорируя outlet из тела', async () => {
     const secret = 'hold_bridge_secret';
     const body = {
@@ -233,8 +225,6 @@
     prisma.outlet.findFirst = jest.fn();
   });
 
-=======
->>>>>>> 032ac45b
   it('при requireStaffKey пропускает QR с валидной bridge-подписью', async () => {
     const secret = 'qr_secret';
     const payload = JSON.stringify({ merchantId: 'M-QR', customerId: 'C-1' });
