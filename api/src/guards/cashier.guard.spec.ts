import { ExecutionContext } from '@nestjs/common';
import { CashierGuard } from './cashier.guard';
import * as crypto from 'crypto';

describe('CashierGuard', () => {
  const hashKey = (key: string) => crypto.createHash('sha256').update(key, 'utf8').digest('hex');
  let prisma: any;
  let guard: CashierGuard;

  const makeCtx = (req: any): ExecutionContext => ({
    switchToHttp: () => ({ getRequest: () => req }),
  } as any);

  beforeEach(() => {
    prisma = {
      merchantSettings: { findUnique: jest.fn().mockResolvedValue({ requireStaffKey: true }) },
      staff: { findFirst: jest.fn() },
      hold: { findUnique: jest.fn() },
      outlet: { findFirst: jest.fn() },
      receipt: { findUnique: jest.fn() },
    };
    guard = new CashierGuard(prisma);
  });

  it('разрешает доступ администраторам независимо от outletId', async () => {
    const key = 'adm-key';
    prisma.staff.findFirst.mockImplementation(async (args: any) => {
      if (args.where.apiKeyHash === hashKey(key)) {
        return { id: 'S-admin', role: 'ADMIN', accesses: [] };
      }
      return null;
    });

    const ctx = makeCtx({
      method: 'POST',
      route: { path: '/loyalty/quote' },
      headers: { 'x-staff-key': key },
      body: { merchantId: 'M1', outletId: 'O-1' },
      query: {},
      params: {},
    });

    await expect(guard.canActivate(ctx)).resolves.toBe(true);
  });

  it('блокирует кассира с allowedOutletId при несовпадении outlet', async () => {
    const key = 'cashier-key';
    prisma.staff.findFirst.mockImplementation(async (args: any) => {
      if (args.where.apiKeyHash === hashKey(key)) {
        return { id: 'S-cashier', role: 'CASHIER', allowedOutletId: 'O-1', accesses: [] };
      }
      return null;
    });

    const ctx = makeCtx({
      method: 'POST',
      route: { path: '/loyalty/commit' },
      headers: { 'x-staff-key': key },
      body: { merchantId: 'M1', outletId: 'O-2' },
      query: {},
      params: {},
    });

    await expect(guard.canActivate(ctx)).resolves.toBe(false);
  });

  it('разрешает кассиру с доступом к точке через StaffOutletAccess', async () => {
    const key = 'cashier-allowed';
    prisma.staff.findFirst.mockImplementation(async (args: any) => {
      if (args.where.apiKeyHash === hashKey(key)) {
        return { id: 'S-cashier', role: 'CASHIER', allowedOutletId: null, accesses: [{ outletId: 'O-3' }] };
      }
      return null;
    });

    const ctx = makeCtx({
      method: 'POST',
      route: { path: '/loyalty/refund' },
      headers: { 'x-staff-key': key },
      body: { merchantId: 'M1', outletId: 'O-3' },
      query: {},
      params: {},
    });

    await expect(guard.canActivate(ctx)).resolves.toBe(true);
  });

  it('требует outletId для кассира с ограничениями по точкам', async () => {
    const key = 'cashier-missing-outlet';
    prisma.staff.findFirst.mockImplementation(async (args: any) => {
      if (args.where.apiKeyHash === hashKey(key)) {
        return { id: 'S-cashier', role: 'CASHIER', allowedOutletId: null, accesses: [{ outletId: 'O-4' }] };
      }
      return null;
    });

    const ctx = makeCtx({
      method: 'POST',
      route: { path: '/loyalty/commit' },
      headers: { 'x-staff-key': key },
      body: { merchantId: 'M1' },
      query: {},
      params: {},
    });

    await expect(guard.canActivate(ctx)).resolves.toBe(false);
  });

<<<<<<< HEAD
  it('разрешает commit со staff-key, если outlet подтягивается из hold', async () => {
    const key = 'cashier-hold';
    prisma.staff.findFirst.mockImplementation(async (args: any) => {
      if (args.where.apiKeyHash === hashKey(key)) {
        return { id: 'S-cashier', role: 'CASHIER', allowedOutletId: 'O-5', accesses: [] };
      }
      return null;
    });
    prisma.hold.findUnique.mockResolvedValue({ merchantId: 'M1', outletId: 'O-5' });

    const ctx = makeCtx({
      method: 'POST',
      route: { path: '/loyalty/commit' },
      headers: { 'x-staff-key': key },
      body: { merchantId: 'M1', holdId: 'H-7', orderId: 'ORD-1' },
      query: {},
      params: {},
    });

    await expect(guard.canActivate(ctx)).resolves.toBe(true);
  });

=======
>>>>>>> 7a749a15
  it('при requireStaffKey принимает валидную bridge-подпись даже с дополнительными полями', async () => {
    const secret = 'bridge_secret';
    const body = {
      merchantId: 'M-123',
      holdId: 'H-1',
      orderId: 'O-1',
      receiptNumber: 'R-777',
      extra: 'ignore-me',
    };
    const payload = JSON.stringify({
      merchantId: 'M-123',
      holdId: 'H-1',
      orderId: 'O-1',
      receiptNumber: 'R-777',
    });
    const ts = Math.floor(Date.now() / 1000).toString();
    const sig = crypto.createHmac('sha256', secret).update(ts + '.' + payload).digest('base64');
    const header = `v1,ts=${ts},sig=${sig}`;

    prisma.merchantSettings.findUnique.mockResolvedValue({ requireStaffKey: true, bridgeSecret: secret });
    prisma.hold.findUnique.mockResolvedValue({ merchantId: 'M-123', outletId: null });

    const ctx = makeCtx({
      method: 'POST',
      route: { path: '/loyalty/commit' },
      headers: { 'x-bridge-signature': header },
      body,
      query: {},
      params: {},
    });

    await expect(guard.canActivate(ctx)).resolves.toBe(true);
  });

<<<<<<< HEAD
  it('при requireStaffKey пропускает QR с валидной bridge-подписью', async () => {
    const secret = 'qr_secret';
    const payload = JSON.stringify({ merchantId: 'M-QR', customerId: 'C-1' });
    const ts = Math.floor(Date.now() / 1000).toString();
    const sig = crypto.createHmac('sha256', secret).update(ts + '.' + payload).digest('base64');
    const header = `v1,ts=${ts},sig=${sig}`;

    prisma.merchantSettings.findUnique.mockResolvedValue({ requireStaffKey: true, bridgeSecret: secret });

    const ctx = makeCtx({
      method: 'POST',
      route: { path: '/loyalty/qr' },
      headers: { 'x-bridge-signature': header },
      body: { merchantId: 'M-QR', customerId: 'C-1' },
      query: {},
      params: {},
    });

    await expect(guard.canActivate(ctx)).resolves.toBe(true);
  });

=======
>>>>>>> 7a749a15
  it('при requireStaffKey принимает валидную bridge-подпись на refund, игнорируя необязательные поля', async () => {
    const secret = 'refund_secret';
    const body = {
      merchantId: 'M-55',
      orderId: 'O-99',
      refundTotal: 1500,
      refundEligibleTotal: 1200,
      reason: 'double-charge',
    };
    const payload = JSON.stringify({
      merchantId: 'M-55',
      orderId: 'O-99',
      refundTotal: 1500,
      refundEligibleTotal: 1200,
    });
    const ts = Math.floor(Date.now() / 1000).toString();
    const sig = crypto.createHmac('sha256', secret).update(ts + '.' + payload).digest('base64');
    const header = `v1,ts=${ts},sig=${sig}`;

    prisma.merchantSettings.findUnique.mockResolvedValue({ requireStaffKey: true, bridgeSecret: secret });
    prisma.receipt.findUnique.mockResolvedValue({ outletId: 'OUT-77' });
    prisma.outlet.findFirst.mockResolvedValue({ bridgeSecret: secret, bridgeSecretNext: null });

    const ctx = makeCtx({
      method: 'POST',
      route: { path: '/loyalty/refund' },
      headers: { 'x-bridge-signature': header },
      body,
      query: {},
      params: {},
    });

    await expect(guard.canActivate(ctx)).resolves.toBe(true);
  });
});<|MERGE_RESOLUTION|>--- conflicted
+++ resolved
@@ -106,7 +106,6 @@
     await expect(guard.canActivate(ctx)).resolves.toBe(false);
   });
 
-<<<<<<< HEAD
   it('разрешает commit со staff-key, если outlet подтягивается из hold', async () => {
     const key = 'cashier-hold';
     prisma.staff.findFirst.mockImplementation(async (args: any) => {
@@ -128,9 +127,6 @@
 
     await expect(guard.canActivate(ctx)).resolves.toBe(true);
   });
-
-=======
->>>>>>> 7a749a15
   it('при requireStaffKey принимает валидную bridge-подпись даже с дополнительными полями', async () => {
     const secret = 'bridge_secret';
     const body = {
@@ -165,7 +161,6 @@
     await expect(guard.canActivate(ctx)).resolves.toBe(true);
   });
 
-<<<<<<< HEAD
   it('при requireStaffKey пропускает QR с валидной bridge-подписью', async () => {
     const secret = 'qr_secret';
     const payload = JSON.stringify({ merchantId: 'M-QR', customerId: 'C-1' });
@@ -187,8 +182,6 @@
     await expect(guard.canActivate(ctx)).resolves.toBe(true);
   });
 
-=======
->>>>>>> 7a749a15
   it('при requireStaffKey принимает валидную bridge-подпись на refund, игнорируя необязательные поля', async () => {
     const secret = 'refund_secret';
     const body = {
