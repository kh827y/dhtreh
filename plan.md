--- conflicted
+++ resolved
@@ -37,10 +37,8 @@
 - ✅ Next.js-прокси и страницы портала синхронизированы с новым API: сотрудники, торговые точки, аналитика; в layout внедрён ACL по роли `portal/me`.
 - ✅ Тестовый ритуал поправлен: `pnpm -C api test` и `test:e2e` автоматически вызывают `prisma generate`, поэтому юнит- и e2e-спеки выполняются в чистом окружении.
 - ✅ Добавлены структурные логи и метрики для операций портала (списки сотрудников/групп, изменение статусов, ротация PIN) + unit-тест `listStaff`.
-<<<<<<< HEAD
 - ✅ Лояльность, аудитории и коммуникации переведены на структурные логи (`portal.loyalty.*`, `portal.customers.*`, `portal.communications.*`) и счётчики (`portal_loyalty_*`, `portal_audiences_*`, `portal_communications_*`) для наблюдаемости действий UI.
-=======
->>>>>>> f54a0292
+
 - ✅ Сделаны промокоды на баллы: новая страница с табами «Активные/Архивные», строкой «Показаны записи …», таблицей с колонками «Промокод/Описание/Баллы/Группа/Срок/Использован» и иконками RUD (в архиве — «Вернуть»), полнофункциональной модалкой создания/редактирования (период действия, начисление баллов, сгорание, уровень, лимиты, периодичность, визиты) и поддержкой восстановления промокода.
 - ✅ Раздел «Акции»: tabs «Предстоящие/Активные/Прошедшие», карточки c участниками, мини‑графиками выручки, режимом «Акция не запущена», расширенная модалка создания (период, аудитория, выдача баллов, сгорание, PUSH‑уведомления, автозапуск).
 - ✅ Раздел «Аудитории клиентов»: поиск, таблица всех метрик, модалка создания/редактирования с чекбоксами, мультиселектами, диапазонами, уровнями RFM, просмотр состава аудитории.
@@ -156,10 +154,8 @@
 ## Выполнено недавно
 - ✅ Merchant Portal: реализованы разделы каталога (список товаров с фильтрами и массовыми действиями, создание товара с табами, список и создание категорий, список и мастер создания торговых точек) на мок-данных по новому ТЗ.
 - ✅ API: добавлены модуль админки (мерчанты/настройки Bridge/QR/Staff), мерчант-панели (сотрудники/доступы/точки/кассовая панель), ядро лояльности (механики/акции/промокоды/журнал), CRM-аудитории и коммуникации на новой Prisma-схеме.
-<<<<<<< HEAD
 - ✅ Merchant Panel API: убраны дубли из PortalController, REST/GraphQL сервис сотрудников теперь сохраняет персональные и кассовые PIN, массовые операции и пароль, совместим со старыми роутами `/portal/staff/*` и `/portal/cashier`.
-=======
->>>>>>> f54a0292
+
 - Модернизация admin analytics: единый `TopBar`/`Card`/`Skeleton`, улучшенные графики (`SimpleLineChart` с tooltip/hover/линейкой).
 - Инициализирован `merchant-portal` (Next.js) — базовый дашборд, подключение дизайн‑системы.
 - Создан пакет `@loyalty/ui` (токены темы, базовые компоненты: Button/Card/Skeleton/Chart; иконки Lucide; анимации Framer Motion). Обновлён `pnpm-workspace.yaml`.
